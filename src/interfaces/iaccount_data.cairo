<<<<<<< HEAD
#[starknet::interface]
pub trait IThresholdHandler<TContractState> {
    fn get_threshold(self: @TContractState) -> (u64, u64);
}
=======
use core::starknet::ContractAddress;

#[starknet::interface]
pub trait IAccountData<TContractState> {
    fn get_account_members(self: @TContractState) -> Array<ContractAddress>;
    fn add_member(ref self: TContractState, address: ContractAddress);
    fn get_members_count(self: @TContractState) -> u64;
}
>>>>>>> 30b1bcc1
<|MERGE_RESOLUTION|>--- conflicted
+++ resolved
@@ -1,9 +1,3 @@
-<<<<<<< HEAD
-#[starknet::interface]
-pub trait IThresholdHandler<TContractState> {
-    fn get_threshold(self: @TContractState) -> (u64, u64);
-}
-=======
 use core::starknet::ContractAddress;
 
 #[starknet::interface]
@@ -11,5 +5,5 @@
     fn get_account_members(self: @TContractState) -> Array<ContractAddress>;
     fn add_member(ref self: TContractState, address: ContractAddress);
     fn get_members_count(self: @TContractState) -> u64;
-}
->>>>>>> 30b1bcc1
+    fn get_threshold(self: @TContractState) -> (u64, u64);
+}