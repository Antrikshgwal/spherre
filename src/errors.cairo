--- conflicted
+++ resolved
@@ -1,78 +1,39 @@
-<<<<<<< HEAD
-pub mod Errors {
-    pub const ERR_DEPLOYER_ZERO: felt252 = 'Deployer should not be zero';
-    pub const ERR_OWNER_ZERO: felt252 = 'Owner should not be zero';
-    pub const ERR_INVALID_MEMBER_THRESHOLD: felt252 = 'Members must meet threshold';
-    pub const NON_ZERO_MEMBER_LENGTH: felt252 = 'Members count must be > 0';
-    pub const INVALID_CALLER: felt252 = 'Can only renounce role for self';
-    pub const MISSING_ROLE: felt252 = 'Caller is missing role';
-    pub const ThresholdError: felt252 = 'Threshold is too high, lower it';
-    pub const NON_ZERO_THRESHOLD: felt252 = 'Threshold must be > 0';
-    pub const ERR_NOT_OWNER: felt252 = 'Caller is not the owner';
-    pub const ERR_NOT_MEMBER: felt252 = 'Caller is not a member';
-    pub const ERR_NOT_PROPOSER: felt252 = 'Caller is not a proposer';
-    pub const ERR_NOT_VOTER: felt252 = 'Caller is not a voter';
-    pub const ERR_NOT_EXECUTOR: felt252 = 'Caller is not an executor';
-    pub const ERR_INVALID_TRANSACTION: felt252 = 'Transaction is out of range';
-    pub const ERR_TRANSACTION_NOT_VOTABLE: felt252 = 'Transaction is not votable';
-    pub const ERR_TRANSACTION_NOT_EXECUTABLE: felt252 = 'Transaction is not executable';
-    pub const ERR_CALLER_CANNOT_VOTE: felt252 = 'Caller cannot vote again';
-    pub const ERR_NOT_DEPLOYER: felt252 = 'Caller is not deployer';
-    pub const ERR_CALL_WHILE_PAUSED: felt252 = 'Contract is paused';
-    pub const ERR_NON_ZERO_ADDRESS_NFT_CONTRACT: felt252 = 'NFT contract address is zero';
-    pub const ERR_NO_PROPOSER_PERMISSION: felt252 = 'Caller is not a proposer';
-    pub const ERR_INVALID_NFT_TRANSACTION: felt252 = 'Invalid NFT transaction';
-    pub const ERR_INVALID_TOKEN_ID: felt252 = 'Token ID is invalid';
-
-    pub const ERR_NOT_A_STAFF: felt252 = 'Caller is not a staff';
-    pub const ERR_NOT_A_SUPERADMIN: felt252 = 'Caller is not a superadmin';
-
-    // Constants for token transaction
-    pub const ERR_NON_ZERO_ADDRESS_TOKEN: felt252 = 'Token address is zero';
-    pub const ERR_NON_ZERO_ADDRESS_RECIPIENT: felt252 = 'Recipient address is zero';
-    pub const ERR_INSUFFICIENT_TOKEN_AMOUNT: felt252 = 'Insufficient token amount';
-    pub const ERR_RECIPIENT_CANNOT_BE_ACCOUNT: felt252 = 'Recipient cannot be account';
-    pub const ERR_INVALID_AMOUNT: felt252 = 'Amount is invalid';
-    pub const ERR_INVALID_TOKEN_TRANSACTION: felt252 = 'Invalid Token Transaction';
-}
-=======
-pub mod Errors {
-    pub const ERR_DEPLOYER_ZERO: felt252 = 'Deployer should not be zero';
-    pub const ERR_OWNER_ZERO: felt252 = 'Owner should not be zero';
-    pub const ERR_INVALID_MEMBER_THRESHOLD: felt252 = 'Members must meet threshold';
-    pub const NON_ZERO_MEMBER_LENGTH: felt252 = 'Members count must be > 0';
-    pub const INVALID_CALLER: felt252 = 'Can only renounce role for self';
-    pub const MISSING_ROLE: felt252 = 'Caller is missing role';
-    pub const ThresholdError: felt252 = 'Threshold is too high, lower it';
-    pub const NON_ZERO_THRESHOLD: felt252 = 'Threshold must be > 0';
-    pub const ERR_NOT_OWNER: felt252 = 'Caller is not the owner';
-    pub const ERR_NOT_MEMBER: felt252 = 'Caller is not a member';
-    pub const ERR_NOT_PROPOSER: felt252 = 'Caller is not a proposer';
-    pub const ERR_NOT_VOTER: felt252 = 'Caller is not a voter';
-    pub const ERR_NOT_EXECUTOR: felt252 = 'Caller is not an executor';
-    pub const ERR_INVALID_TRANSACTION: felt252 = 'Transaction is out of range';
-    pub const ERR_TRANSACTION_NOT_VOTABLE: felt252 = 'Transaction is not votable';
-    pub const ERR_TRANSACTION_NOT_EXECUTABLE: felt252 = 'Transaction is not executable';
-    pub const ERR_CALLER_CANNOT_VOTE: felt252 = 'Caller cannot vote again';
-    pub const ERR_NOT_DEPLOYER: felt252 = 'Caller is not deployer';
-    pub const ERR_CALL_WHILE_PAUSED: felt252 = 'Contract is paused';
-    pub const ERR_NON_ZERO_ADDRESS_NFT_CONTRACT: felt252 = 'NFT contract address is zero';
-    pub const ERR_NO_PROPOSER_PERMISSION: felt252 = 'Caller is not a proposer';
-    pub const ERR_INVALID_NFT_TRANSACTION: felt252 = 'Invalid NFT transaction';
-    pub const ERR_INVALID_TOKEN_ID: felt252 = 'Token ID is invalid';
-    pub const ERR_THRESHOLD_UNCHANGED: felt252 = 'Threshold is unchanged';
-    pub const ERR_THRESHOLD_EXCEEDS_VOTERS: felt252 = 'Threshold exceeds total voters';
-    pub const ERR_INVALID_THRESHOLD_TRANSACTION: felt252 = 'Invalid threshold transaction';
-
-    pub const ERR_NOT_A_STAFF: felt252 = 'Caller is not a staff';
-    pub const ERR_NOT_A_SUPERADMIN: felt252 = 'Caller is not a superadmin';
-
-    // Constants for token transaction
-    pub const ERR_NON_ZERO_ADDRESS_TOKEN: felt252 = 'Token address is zero';
-    pub const ERR_NON_ZERO_ADDRESS_RECIPIENT: felt252 = 'Recipient address is zero';
-    pub const ERR_INSUFFICIENT_TOKEN_AMOUNT: felt252 = 'Insufficient token amount';
-    pub const ERR_RECIPIENT_CANNOT_BE_ACCOUNT: felt252 = 'Recipient cannot be account';
-    pub const ERR_INVALID_AMOUNT: felt252 = 'Amount is invalid';
-    pub const ERR_INVALID_TOKEN_TRANSACTION: felt252 = 'Invalid Token Transaction';
-}
->>>>>>> e72f22cb
+pub mod Errors {
+    pub const ERR_DEPLOYER_ZERO: felt252 = 'Deployer should not be zero';
+    pub const ERR_OWNER_ZERO: felt252 = 'Owner should not be zero';
+    pub const ERR_INVALID_MEMBER_THRESHOLD: felt252 = 'Members must meet threshold';
+    pub const NON_ZERO_MEMBER_LENGTH: felt252 = 'Members count must be > 0';
+    pub const INVALID_CALLER: felt252 = 'Can only renounce role for self';
+    pub const MISSING_ROLE: felt252 = 'Caller is missing role';
+    pub const ThresholdError: felt252 = 'Threshold is too high, lower it';
+    pub const NON_ZERO_THRESHOLD: felt252 = 'Threshold must be > 0';
+    pub const ERR_NOT_OWNER: felt252 = 'Caller is not the owner';
+    pub const ERR_NOT_MEMBER: felt252 = 'Caller is not a member';
+    pub const ERR_NOT_PROPOSER: felt252 = 'Caller is not a proposer';
+    pub const ERR_NOT_VOTER: felt252 = 'Caller is not a voter';
+    pub const ERR_NOT_EXECUTOR: felt252 = 'Caller is not an executor';
+    pub const ERR_INVALID_TRANSACTION: felt252 = 'Transaction is out of range';
+    pub const ERR_TRANSACTION_NOT_VOTABLE: felt252 = 'Transaction is not votable';
+    pub const ERR_TRANSACTION_NOT_EXECUTABLE: felt252 = 'Transaction is not executable';
+    pub const ERR_CALLER_CANNOT_VOTE: felt252 = 'Caller cannot vote again';
+    pub const ERR_NOT_DEPLOYER: felt252 = 'Caller is not deployer';
+    pub const ERR_CALL_WHILE_PAUSED: felt252 = 'Contract is paused';
+    pub const ERR_NON_ZERO_ADDRESS_NFT_CONTRACT: felt252 = 'NFT contract address is zero';
+    pub const ERR_NO_PROPOSER_PERMISSION: felt252 = 'Caller is not a proposer';
+    pub const ERR_INVALID_NFT_TRANSACTION: felt252 = 'Invalid NFT transaction';
+    pub const ERR_INVALID_TOKEN_ID: felt252 = 'Token ID is invalid';
+    pub const ERR_THRESHOLD_UNCHANGED: felt252 = 'Threshold is unchanged';
+    pub const ERR_THRESHOLD_EXCEEDS_VOTERS: felt252 = 'Threshold exceeds total voters';
+    pub const ERR_INVALID_THRESHOLD_TRANSACTION: felt252 = 'Invalid threshold transaction';
+
+    pub const ERR_NOT_A_STAFF: felt252 = 'Caller is not a staff';
+    pub const ERR_NOT_A_SUPERADMIN: felt252 = 'Caller is not a superadmin';
+
+    // Constants for token transaction
+    pub const ERR_NON_ZERO_ADDRESS_TOKEN: felt252 = 'Token address is zero';
+    pub const ERR_NON_ZERO_ADDRESS_RECIPIENT: felt252 = 'Recipient address is zero';
+    pub const ERR_INSUFFICIENT_TOKEN_AMOUNT: felt252 = 'Insufficient token amount';
+    pub const ERR_RECIPIENT_CANNOT_BE_ACCOUNT: felt252 = 'Recipient cannot be account';
+    pub const ERR_INVALID_AMOUNT: felt252 = 'Amount is invalid';
+    pub const ERR_INVALID_TOKEN_TRANSACTION: felt252 = 'Invalid Token Transaction';
+}